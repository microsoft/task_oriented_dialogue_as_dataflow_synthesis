--- conflicted
+++ resolved
@@ -59,35 +59,7 @@
     If it is not valid, returns the original string unmodified.
     """
     try:
-<<<<<<< HEAD
         return _try_round_trip(lispress_str)
-=======
-        # round-trip to canonicalize
-        lispress = parse_lispress(lispress_str)
-        program, _ = lispress_to_program(lispress, 0)
-        round_tripped = program_to_lispress(program)
-
-        def normalize_numbers(exp: Lispress) -> "Lispress":
-            if isinstance(exp, str):
-                try:
-                    num = float(exp)
-                    return f"{num:.1f}"
-                except ValueError:
-                    return exp
-            else:
-                return [normalize_numbers(e) for e in exp]
-
-        def strip_copy_strings(exp: Lispress) -> "Lispress":
-            if isinstance(exp, str):
-                if len(exp) > 2 and exp[0] == '"' and exp[-1] == '"':
-                    return '"' + exp[1:-1].strip() + '"'
-                else:
-                    return exp
-            else:
-                return [strip_copy_strings(e) for e in exp]
-
-        return render_compact(strip_copy_strings(normalize_numbers(round_tripped)))
->>>>>>> 571396db
     except Exception:  # pylint: disable=W0703
         return lispress_str
 
@@ -108,7 +80,16 @@
         else:
             return [normalize_numbers(e) for e in exp]
 
-    return render_compact(normalize_numbers(round_tripped))
+    def strip_copy_strings(exp: Lispress) -> "Lispress":
+        if isinstance(exp, str):
+            if len(exp) > 2 and exp[0] == '"' and exp[-1] == '"':
+                return '"' + exp[1:-1].strip() + '"'
+            else:
+                return exp
+        else:
+            return [strip_copy_strings(e) for e in exp]
+
+    return render_compact(strip_copy_strings(normalize_numbers(round_tripped)))
 
 
 def program_to_lispress(program: Program) -> Lispress:
@@ -484,7 +465,12 @@
 
                 # bare value
                 value = loads(s)
-                known_value_types = {str: "String", float: "Number", int: "Number", bool: "Boolean"}
+                known_value_types = {
+                    str: "String",
+                    float: "Number",
+                    int: "Number",
+                    bool: "Boolean",
+                }
                 schema = known_value_types[type(value)]
                 expr, idx = mk_value_op(value=value, schema=schema, idx=idx)
                 return [expr], idx, idx, var_id_bindings
